# -*- mode: ruby -*-
# vi: set ft=ruby :

# All Vagrant configuration is done below. The "2" in Vagrant.configure
# configures the configuration version (we support older styles for
# backwards compatibility). Please don't change it unless you know what
# you're doing.
Vagrant.configure(2) do |config|
  config.vm.box = "ubuntu/trusty64"

  # Disable automatic box update checking. If you disable this, then
  # boxes will only be checked for updates when the user runs
  # `vagrant box outdated`. This is not recommended.
  # config.vm.box_check_update = false

  # Create a private network, which allows host-only access to the machine
  # using a specific IP.
  # config.vm.network "private_network", ip: "192.168.33.10"

  # Create a public network, which generally matched to bridged network.
  # Bridged networks make the machine appear as another physical device on
  # your network.
  # config.vm.network "public_network"

  # Provider-specific configuration so you can fine-tune various
  # backing providers for Vagrant. These expose provider-specific options.
  # View the documentation for the provider you are using for more
  # information on available options.
  config.vm.provider "virtualbox" do |vb|
     # Display the VirtualBox GUI when booting the machine
     # vb.gui = true

     # Customize the amount of memory on the VM:
     vb.memory = 2048
  end

  config.vm.hostname = "chesster"


  config.vm.provision :shell, :path => "./setup/vagrant/vagrant-dependencies.sh"
<<<<<<< HEAD

=======
  config.vm.provision :shell, :path => "./sysadmin/vagrant/startup.sh", run: "always"
>>>>>>> 864720a5
end<|MERGE_RESOLUTION|>--- conflicted
+++ resolved
@@ -38,9 +38,5 @@
 
 
   config.vm.provision :shell, :path => "./setup/vagrant/vagrant-dependencies.sh"
-<<<<<<< HEAD
-
-=======
   config.vm.provision :shell, :path => "./sysadmin/vagrant/startup.sh", run: "always"
->>>>>>> 864720a5
 end