var async = require("async");
var Botkit = require('botkit');
var GoogleSpreadsheet = require("google-spreadsheet");
var moment = require('moment');
var fs = require('fs');
var fuzzy = require('./fuzzy_match.js');
var spreadsheets = require('./spreadsheets.js');
var http = require('http');
var moment = require('moment');
var players = require("./player.js");
var league = require("./league.js");

var MILISECOND = 1;
var SECONDS = 1000 * MILISECOND;

var TEAM_NAME = 1;
var TEAM_START_ROW = 2;
var TEAM_END_ROW = 27;
var BOARD_1_NAME = 2;
var BOARD_1_RATING = 4;
var BOARD_2_NAME = 5;
var BOARD_2_RATING= 7;
var BOARD_3_NAME = 8;
var BOARD_3_RATING = 10;
var BOARD_4_NAME = 11;
var BOARD_4_RATING = 13;
var BOARD_5_NAME = 14;
var BOARD_5_RATING = 16;
var BOARD_6_NAME = 17;
var BOARD_6_RATING = 19;

var ROUND_ROW_LIMIT = 79;

/* exception handling */
/* later this will move it its own module */

function exception_handler(todo, on_error){
    try{
       todo();
    }catch(e){
        var error_log = "An error occurred:" +
            "\nDatetime: " + new Date() +
            "\nError: " + JSON.stringify(e) +
            "\nStack: " + e.stack;
        console.error(error_log);
        on_error && on_error();
    }
}

function bot_exception_handler(bot, message, todo){
    exception_handler(todo, function(){
        console.log("Message: " + JSON.stringify(message));
        bot.reply(message, "Something has gone terribly terribly wrong. Please forgive me.");
    });
}

function critical_path(todo){
    exception_handler(todo, function(){
        console.log("An exception was caught in a critical code-path. I am going down.");
        process.exit(1);
    });
}

/* static entry point */

// TODO: make this come from the command line or here.
var config = require("./config").config;

if (!config.token) { 
    console.log('Failed to load token from: ' + config_file);
    process.exit(1);
}

var controller = Botkit.slackbot({
    debug: false
});

var users = {
    byName: {},
    byId: {},
    getId: function(name){
        return this.byName[name].id;
    },
    getIdString: function(name){
        return "<@"+this.getId(name)+">";
    },
    getByNameOrID: function(nameOrId) {
        return this.byId[nameOrId] || this.byName[nameOrId];
    }
};
var channels = {
    byName: {},
    byId: {},
    getId: function(name){
        return this.byName[name].id;
    },
    getIdString: function(name){
        return "<#"+this.getId(name)+">";
    }
};

function update_users(bot){
    // @ https://api.slack.com/methods/users.list
    bot.api.users.list({}, function (err, response) {
        if (err) {
            throw new Error(err);
        }

        if (response.hasOwnProperty('members') && response.ok) {
            var byName = {};
            var byId = {};
            var total = response.members.length;
            for (var i = 0; i < total; i++) {
                var member = response.members[i];
                byName[member.name] = member;
                byId[member.id] = member
            }
            users.byName = byName;
            users.byId = byId;
        }
        console.log("info: got users");
    });
}

function update_channels(bot){
    // @ https://api.slack.com/methods/channels.list
    bot.api.channels.list({}, function (err, response) {
        if (err) {
            throw new Error(err);
        }

        if (response.hasOwnProperty('channels') && response.ok) {
            var byName = {};
            var byId = {};
            var total = response.channels.length;
            for (var i = 0; i < total; i++) {
                var channel = response.channels[i];
                byName[channel.name] = channel;
                byId[channel.id] = channel;
            }
            channels.byName = byName;
            channels.byId = byId;
        }
        console.log("info: got channels");
    });

}

/* 
   updates the user list
   updates the channel lists
   then repeats in new thread
   
   if it encounters an error it will exit the process with exit code 1
*/
var count = 0;
function refresh(bot, delay) {
    critical_path(function(){
        console.log("doing refresh " + count++);
        bot.rtm.ping();
        
        update_users(bot);
        update_channels(bot);
        var _45_45 = league.getLeague("45+45", config);
        _45_45.refresh();
        setTimeout(function(){ 
            refresh(bot, delay);
        }, delay);
    });
}

controller.spawn({
  token: config.token
}).startRTM(function(err, bot) {

    if (err) {
        throw new Error(err);
    }
    
    //refresh your user and channel list every 2 minutes
    //would be nice if this was push model, not poll but oh well.
    refresh(bot, 120 * SECONDS);

});

/* stop giritime */

controller.hears([
	'giritime'
],[
	'ambient'
],function(bot,message) {
    bot_exception_handler(bot, message, function(){
        var response = "Stop... Giri Time!\n" + "Hi! Im Chesster. Ill be your new bot. " + 
						"To interact with me, mention " + users.getIdString("chesster") + 
						" in a message";
        bot.reply(message, response);
    });
});

/* captains */

function prepareCaptainsGuidelines(){
    return "Here are the captain's guidelines:\n" + config.links.captains;
}

function sayCaptainsGuidelnes(convo){
    convo.say(prepareCaptainsGuidelines());
}

controller.hears([
    'captain guidelines'
], [
    'direct_mention',
    'direct_message'
], function(bot, message){
    bot_exception_handler(bot, message, function(){
        bot.reply(message, prepareCaptainsGuidelines());
    });
});

controller.hears([
    'captains', 
    'captain list'
],[
    'direct_mention', 
    'direct_message'
],function(bot,message) {
    bot_exception_handler(bot, message, function(){
        var self = this;
        loadSheet(self, function(){
            getTeams(self, function(){
                getCaptains(self, function(){
                    bot.reply(message, prepareCaptainsMessage(self.teams));
                });
            });
        });
    });
});

function getCaptains(self, callback){
    self.sheet.getCells({
        "min-row": TEAM_START_ROW,
        "max-row": TEAM_END_ROW,
        "min-col": BOARD_1_NAME, 
        "max-col": BOARD_6_NAME,
	"return-empty": true,
    }, function(err, cells) {
        var num_cells = cells.length;
        for(var ci in cells){
            var cell = cells[ci];
            var team_index = cell.row - TEAM_START_ROW; // number of rows before team name start
            switch(cell.col){
                case BOARD_1_NAME:
                case BOARD_2_NAME:
                case BOARD_3_NAME:
                case BOARD_4_NAME:
                case BOARD_5_NAME:
                case BOARD_6_NAME:
                if(cell.value.includes("*")){
                    if(!self.teams[team_index]){
                        self.teams[team_index] = {};
                    }
                    self.teams[team_index]["captain"] = cell.value.replace("*", "");
                }
                break;
            }
        }
        callback();
    });
}

function prepareCaptainsMessage(teams){
    var message = "Team Captains:\n";
    var teamIndex = 1;
    teams.forEach(function(team, index, array){
        message += "\t" + (teamIndex++) + ". " + team.name + ": " + (team.captain || "Unchosen") + "\n";
    });
    return message;
}

function sayCaptains(self, convo, callback){
    convo.say(prepareCaptainsMessage(self.teams));
    convo.next();
}

/* rating */

controller.hears([
    players.appendPlayerRegex("rating", true)	
],[
	'direct_mention', 
	'direct_message'
],function(bot,message) {
    bot_exception_handler(bot, message, function(){
        var player_name = players.getSlackUser(users, message).name;
        getRating(player_name, function(rating){
            if(rating){
                bot.reply(message, prepareRatingMessage(player_name, rating));
            }else{
                bot.reply(message, "I am sorry. I could not find that player.");
            }
        });
    });
});

function getRating(player, callback){
    getPlayerByName(player, function(error, opponent){
        if(opponent){
            getClassicalRating(opponent, callback);
        }else{
            console.error(JSON.stringify(error));
            callback();
        }
    });
}

function sayRating(player, rating, convo){
    convo.say(prepareRatingMessage(player, rating));    
}

function prepareRatingMessage(player, rating, convo){
    return player + " is rated " + rating + " in classical chess";
}

/* commands */

function prepareCommandsMessage(){
    return "I will respond to the following commands when they are spoken to " + 
									  users.getIdString("chesster") + ": \n```" +
        "    [ help ]                       ! display an interactive guide\n" +
        "    [ starter guide ]              ! get the starter guide link; thanks GnarlyGoat!\n" +
        "    [ rules | regulations ]        ! get the rules and regulations.\n" + 
        "    [ pairings | standings ]       ! get pairings/standings spreadsheet link\n" +
        "    [ channels | \n" +
        "        channel list |             ! list the important channels\n" +
        "        channel detail <channel> ] ! details regarding #<channel>\n" +
        "    [ commands | \n"  +
        "        command list ]             ! this list\n" +
        "    [ rating <player> ]            ! get the player's classical rating.\n" +
/*        "    [ challenge <opp1> <opp2> <w|b|r> <tc-min>+<tc-inc> <[un]rated> ]" +
        "                                   ! this command will create a <rated|casual> challenge between\n" +
        "                                   ! two opponents <opp1> <opp2> \n" +
        "                                   ! opponent one being colored <w|b|r> and \n" +
        "                                   ! time control <tc-min> with a <tc-inc> increment \n" +*/
        "    [ teams | \n" +
        "        team list |                ! list the teams in the current tournament\n" +
        "        team stats <team-name> |   ! get statistics for a given <team-name>\n" +
        "        team members <team-name> | ! list the members of a given <team-name>\n" +
        "        team captain <team-name> ] ! name the captain of a given <team-name>\n" +
        "    [ captains | \n" +
        "        captain list |             ! list the team captains\n" +
        "        captain guidelines ]       ! get the team captain guidelines\n" +
        "    [ board <number> ]             ! get a sorted list of players by board\n" +
        "    [ feedback <feedback>]         ! send @chesster some feedback (bug reports, \n" +
        "                                   ! suggestions, gratitude, etc)\n" +
        "    [ mods (lonewolf)| \n"  +
        "        mod list (lonewolf)|       ! list the mods (without summoning)\n" +
        "        mods summon (lonewolf)]    ! summon the mods\n" +
        "    [ faq ]                        ! a document of frequently asked questions\n" + 
        "    [ registration | sign up ]     ! registration form to play in our league\n" +
        "    [ changelog ]                  ! list a log of changes to Chesster \n" +
        "    [ source ]                     ! github repo for Chesster \n" +
        "```\n";
}

function sayCommands(convo){
    convo.say(prepareCommandsMessage());
}

controller.hears([
    'commands', 
	'command list'
],[
	'direct_mention', 
	'direct_message'
], function(bot,message) {
    bot_exception_handler(bot, message, function(){
        bot.reply(message, prepareCommandsMessage());
    });
});

/* mods */

function prepareSummonModsMessage(){
    return "Summoning mods:" + 
        users.getIdString("endrawes0") + ", " +
        users.getIdString("mkoga") + ", " +
        users.getIdString("mrlegilimens") + ", " +
        users.getIdString("petruchio") + ", " +
        users.getIdString("seb32") + ", " +
        users.getIdString("theino");
}

function prepareSummonLoneWolfModsMessage(){
    return "Summoning LoneWolf mods:" + 
        users.getIdString("endrawes0") + ", " +
        users.getIdString("lakinwecker") + ", " +
        users.getIdString("theino");
}

/*
 * The funky character in theinos name is a zero-width-space:
 * https://en.wikipedia.org/wiki/Zero-width_space
 *
 * It prevents slack from notifying him, but actually doesn't get
 * copy/pasted so if someone copies his name and then pastes it, it
 * works fine.
 */
function prepareModsMessage(){
    return "Mods: endrawes0, mkoga, mrlegilimens, petruchio, seb32, t\u200Bheino";
}

function prepareLoneWolfModsMessage(){
    return "LoneWolf mods: endrawes0, lakinwecker, t\u200Bheino";
}

function sayMods(convo){
    convo.say(prepareModsMessage());
}

function sayLoneWolfMods(convo){
    convo.say(prepareLoneWolfModsMessage);
}

controller.hears([
    "^mods$",
    "^mods (.*)$",
    "^(.*) mods (.*)$",
    "^(.*) mods$"
], [
    'direct_mention', 
    'direct_message'
], function(bot, message) {
    bot_exception_handler(bot, message, function(){
        var args = message.match.slice(1).join(" ");
        var results = fuzzy.match(message, ["list", "summon"], channels.byId, args);
        var command = results.command;
        var target = results.target;
        if (!target) {
            console.log("Error determining which tournament to target for mods command");
        } else if (target == "team") {
            if (command == "list") {
                bot.reply(message, prepareModsMessage());
            } else if (command == "summon") {
                bot.reply(message, prepareSummonModsMessage());
            }
        } else if (target == "lonewolf") {
            if (command == "list") {
                bot.reply(message, prepareLoneWolfModsMessage());
            } else if (command == "summon") {
                bot.reply(message, prepareSummonLoneWolfModsMessage());
            }
        } else {
            console.log("Unable to determine target");
        }
    });
});

/* help */

controller.hears(['help'],['direct_mention', 'direct_message'],function(bot,message) {
    bot_exception_handler(bot, message, function(){
        bot.startPrivateConversation(message, howMayIHelpYou);
    });
});

function askAboutHelp(convo, more){
    convo.ask("How " + (more ? "else" : "") + " may I help you? \n" +
        "\tI'm new here... [ starter guide ] \n" +
        "\tI want to see [ pairings ] or [ standings ]. \n" +
        "\tI want to see the [ rules ] and [ regulations ]. \n" +
        "\tWho are the [ mods ]? \n" +
        "\tWhat [ teams ] are competing? \n" +
        "\tWhat [ channels ] should I join?\n" +
        "\tWhat [ commands ] do you respond to?\n" +
        "\tI have a question... [faq]\n" +
        "\tHow do I [ sign up ] to play?\n" +
        "\tNothing further. I am [ done ].\n" +
        "Note: all options work as 'standalone' commands. Try: [@chesster <command>] from outside the help dialog.", 
        function(response, convo) {
            responses[response.text] ? responses[response.text](convo) : responses["default"](convo);
        }
    );
    convo.next();
}

function howMayIHelpYou(response, convo) {
    askAboutHelp(convo);
};

var responses = {
    "starter guide": function(convo){
        sayStarterGuide(convo);
        askAboutHelp(convo, true);
    },
    "pairings": function(convo){
        sayPairings(convo);
        askAboutHelp(convo, true);
    },
    "standings": function(convo){
        sayStandings(convo);
        askAboutHelp(convo, true);
    },
    "mods": function(convo){
        convo.say("The mods are ");
        askAboutHelp(convo, true);
    },
    "faq": function(convo){
        convo.say("https://docs.google.com/document/d/11c_c711YRsOKw9XrEUgJ8-fBYDAmCpSkLytwcxlmn-A");
        askAboutHelp(convo, true);
    },
    "sign up": function(convo){
        sayRegistrationMessage(convo);
        askAboutHelp(convo, true);
    },
    "teams": function(convo){
        var self = this;
        loadSheet(self, function(){
            getTeams(self, function(){
                sayTeams(self, convo);
                askAboutHelp(convo, true);
            });
        });
    },
    "commands": function(convo){
        sayCommands(convo);
        askAboutHelp(convo, true);
    },
    "channels": function(convo){
        sayChannels(convo);
        askAboutHelp(convo, true);
    },
    "done": function(convo){
        sayGoodbye(convo);
    },
    "default": function(convo){
        convo.say("I am sorry. I didnt understand.");
        askAboutHelp(convo);
    }
}

/* channels */
function prepareChannelListMessage(){
    return "You may find the following channels useful:\n" +
        "\t" + channels.getIdString("general") + "\n" +
        "\t" + channels.getIdString("team-scheduling") + "\n" +
        "\t" + channels.getIdString("team-gamelinks") + "\n" +
        "\t" + channels.getIdString("team-results") + "\n" +
        "\t" + channels.getIdString("team-scheduling") + "\n" +
        "\t" + channels.getIdString("team-gamelinks") + "\n" +
        "\t" + channels.getIdString("team-results") + "\n" +
        "\t" + channels.getIdString("random") + "\n" +
        "Try: [ @chesster channel details <channel name> ] for more detail.";
}

function sayChannels(convo){
    convo.say(prepareChannelListMessage());
}

function prepareChannelDetailMessage(channel){
    var CHANNEL_DETAILS = {
        "general": channels.getIdString("general") + " is used to communicate news to members of " + 
			"the league. Any general league discussion can be done there. If conversation is not " +
			"league related, please go to " + channels.getIdString("random") + 
			" or create a new channel.",
        "team-scheduling": "Put the time of your scheduled games here." + 
			"\n\tFormat: \"@white v @black, mm/dd @ HH:MM\" (all times GMT)",
        "team-gamelinks": "Post links to lichess, league games here.",
        "team-results": "Post results here."
			+ "\n\tFormat: \"@white v @black, <result>\", where <result> in {1-0, 1/2-1/2, 0-1}",
        "random": "Anything can be discussed here. " + 
			"And if it is not league related, it belongs in here.",
        "default": "I am sorry. I do not recognize that channel.",
    };

    channel = channel.replace("#", ""); //remove channel special character
    return CHANNEL_DETAILS[channel] || CHANNEL_DETAILS["default"] + ": " + channel;
}

function sayChannelDetail(convo, channel){
    convo.say(prepareChannelDetailMessage(channel));
}

controller.hears([
	'channels', 
	'channel list'
],[
	'direct_mention', 
	'direct_message'
],function(bot, message) {
    bot_exception_handler(bot, message, function(){
        var self = this;
        bot.reply(message, prepareChannelListMessage());
    });
});

controller.hears([
	'channel detail'
],[
	'direct_mention'
],function(bot, message) {
    bot_exception_handler(bot, message, function(){
        var channel_name = message.text.split(" ").slice(2).join(" ");
        bot.reply(message, prepareChannelDetailMessage(channel_name));
    });
});


/* pairings */

function preparePairingsMessage(){
    return "Here is the pairings sheet:\n" + 
            config.links.team + 
            "\nAlternatively, try [ @chesster pairing [competitor] ]";
}

function sayPairings(convo){
    convo.say(preparePairingsMessage());
}

controller.hears([
    'pairings'
],[
    'direct_mention', 
    'direct_message'
],function(bot, message) {
    bot_exception_handler(bot, message, function(){
        bot.reply(message, preparePairingsMessage());
    });
});

controller.hears([
    players.appendPlayerRegex("pairing", true)
], [
    'direct_mention',
    'direct_message'
], function(bot, message) {
    bot_exception_handler(bot, message, function() {
        bot.startPrivateConversation(message, function (response, convo) {
            var requestingPlayer = users.getByNameOrID(message.user);
            var targetPlayer = players.getSlackUser(users, message);
            var _45_45 = league.getLeague("45+45", config);
            if (!_45_45) { return; }
            var pairings = _45_45.findPairing(targetPlayer.name);
            if (pairings.length != 1) {
                convo.say(targetPlayer.name + " is not playing in this round");
                return;
            }
            pairing = pairings[0];
            var tzOffset = requestingPlayer.tz_offset / 60;
            var color = "";
            if (pairing.white.toLowerCase() == targetPlayer.name.toLowerCase()) {
                color = "white";
                opponent = pairing.black;
            } else {
                color = "black";
                opponent = pairing.white;
            }

            preparePairingCompetitorMessage(targetPlayer.name, tzOffset, opponent, color, pairing.scheduled_date, function(response) {
                convo.say(response);
            });
        });
    });
});

<<<<<<< HEAD
function preparePairingCompetitorMessage(targetPlayer, tzOffset, opponentName, color, date, callback) {

    getPlayerByName(opponentName, function(opponentInfo) {
        getClassicalRating(opponentInfo, function(rating) {

            if (!date) {
                callback(targetPlayer + " will play " + opponentName + "(" + rating + ").  The game is unscheduled.");
            } else {
                var localTime = date.utcOffset(tzOffset);
                var localDateTimeString = localTime.format("dddd [at] HH:mm");
                if (moment.utc().isAfter(localTime)) {
                    // If the match took place in the past, display the date instead of the day
                    localDateTimeString = localTime.format("MM/DD [at] HH:mm");
                    callback(targetPlayer + " played " + opponentName + " (" + rating + ") on " + localDateTimeString + ".");
                } else {
                    // Otherwise display the time until the match
                    var timeUntil = localTime.fromNow(true);
                    callback(targetPlayer + " will play " + opponentName + " (" + rating + ") on " + localDateTimeString + " which is in " + timeUntil + ".");
                }
            }

        });
=======
function uncaptain(playerName) {
    return playerName.endsWith("*") ? playerName.substring(0, playerName.length - 1) : playerName;
}

function preparePairingCompetitorMessage(requesting_player, target_player, callback) {
    var self = this;
    loadSheet(self, function() {
        parsePairingForRound(self.currentRound, requesting_player, target_player, callback);
    });
}

function parsePairingForRound(roundSheet, requestingPlayer, targetPlayer, callback) {
    var tzOffset = requestingPlayer.tz_offset / 60;

    var targetPlayerName = targetPlayer.name.toLowerCase();
    // The user was either WHITE or BLACK, so find him in one column
    // and get his opponent's name from the other column
    roundSheet.getRows({
        limit: ROUND_ROW_LIMIT
    }, function(err, rows) {
        for (var i = 0; i < rows.length; i++) {
            var cr = rows[i];

            // Adjust for the possibility of checking the captain
            if (uncaptain(cr.white).toLowerCase() === targetPlayerName) {
                parsePairingResult(targetPlayer.name, tzOffset, cr.black, "white", cr.date, cr.time, callback);
                return;
            } else if (uncaptain(cr.black).toLowerCase() === targetPlayerName) {
                parsePairingResult(targetPlayer.name, tzOffset, cr.white, "black", cr.date, cr.time, callback);
                return;
            } 
        }

        callback(targetPlayer.name + " is not playing in this round");
    });
}

function getRatingString(rating){
    return ( rating ? " (" + rating + ")" : "" );
}

function formatPairingResult(details, callback){
    var localTime = moment.utc(details.date + " " + details.time, "MM/DD HH:mm").utcOffset(details.tz_offset);
    var localDateTimeString = localTime.format("dddd [at] HH:mm");
    var player = details.player;
    var opponent = details.opponent;
    var color = details.color;
    var rating = details.rating;

    if (!localTime.isValid()) {
        callback(player + " will play as " + color +" against " + opponent + getRatingString(rating) + ".  The game is unscheduled.");
    } else if (moment.utc().isAfter(localTime)) {
        // If the match took place in the past, display the date instead of the day
        localDateTimeString = localTime.format("MM/DD [at] HH:mm");
        callback(player + " played as " + color +" against " + opponent + getRatingString(rating) + " on " + localDateTimeString + ".");
    } else {
        // Otherwise display the time until the match
        var timeUntil = localTime.fromNow(true);
        callback(player + " will play as " + color +" against " + opponent + getRatingString(rating) + " on " + localDateTimeString + " which is in " + timeUntil + ".");
    }
}

function parsePairingResult(player, tz_offset, opponent, color, date, time, callback) {

    var opponentName = uncaptain(opponent);
    getPlayerByName(opponentName, function(error, opponent) {
        if(opponent){
            getClassicalRating(opponent, function(rating) {
                formatPairingResult({
                    "player": player, 
                    "tz_offset": tz_offset, 
                    "opponent": opponentName, 
                    "color": color, 
                    "date": date, 
                    "time": time, 
                    "rating": rating, 
                }, callback);
            });
        }else{
            console.error(JSON.stringify(error));
            formatPairingResult({
                "player": player,
                "tz_offset": tz_offset,
                "opponent": opponentName,
                "color": color,
                "date": date,
                "time": time,
            }, callback);
        }
>>>>>>> dc0dc828
    });
}

/* standings */

function prepareStandingsMessage(){
    return "Here is the standings sheet:\n" + 
            config.links.team + 
            "\nAlternatively, try [ @chesster result <competitor> <round> ] - coming soon...";
    
}


function sayStandings(convo){
    convo.say(prepareStandingsMessage());
}

controller.hears([
    'standings'
],[
    'direct_mention', 
    'direct_message'
],function(bot, message) {
    bot_exception_handler(bot, message, function(){
        bot.reply(message, prepareStandingsMessage());
    });
});

/* rules */

function prepareRulesMessage(){
    return "Here are the rules and regulations:\n" + config.links.rules;
}

function sayRules(convo){
    convo.say(prepareRulesMessage());
}

controller.hears([
    'rules',
    'regulations'
], [
    'direct_message',
    'direct_mention'
], function (bot, message){
    bot_exception_handler(bot, message, function(){
        bot.reply(message, prepareRulesMessage());
    });
});
/* done */

function sayGoodbye(convo){
    convo.say("Glad to help. Bye!");
    convo.next();
}

/* sheets */

function loadSheet(self, callback){
    var doc = new GoogleSpreadsheet('1FJZursRrWBmV7o3xQd_JzYEoB310ZJA79r8fGQUL1S4');
    doc.getInfo(function(err, info) {
        for(var wi in info.worksheets){
            if(info.worksheets[wi].title == "Rosters"){
                self.sheet = info.worksheets[wi];
            }  else if (info.worksheets[wi].title.match(/Round \d/)) {
                self.currentRound = info.worksheets[wi];
            }
        }
        callback();
    });
}

/* exceptions */

controller.hears([
	"exception handle test"
], [
	"ambient"
], function(bot, message){
    bot_exception_handler(bot, message, function(){
        throw new Error("an error");
    });
});

/* teams */

function getTeams(self, callback){
    self.teams = [];
    self.sheet.getCells({
        "min-row": TEAM_START_ROW,
        "min-col": TEAM_NAME, 
        "max-col": TEAM_NAME,
        "return-empty": true,
    }, function(err, cells) {
        var num_cells = cells.length;
        for(var ci = 0; ci < num_cells; ++ci){
            if(cells[ci].value == ""){
                break;
            }
            self.teams.push({
               name: cells[ci].value
            });
        }
        callback();
    });
}

function sayTeams(self, convo){
    convo.say(prepareTeamsMessage(self));
}

function prepareTeamsMessage(self){
    var message = "There are currently " + self.teams.length + " teams competing. \n";
    var teamIndex = 1;
    self.teams.forEach(function(team, index, array){
        message += "\t" + (teamIndex++) + ". " + team.name + "\n";
    });
    return message;
}

function prepareTeamCaptainMessage(team){
    if(team && team.captain){
    	return "Captain of " + team.name + " is " + team.captain;
    }else{
        return team.name + " has not chosen a team captain. ";
    }
}

controller.hears([
	'team captain'
], [
	'direct_mention', 
	'direct_message'
], function(bot, message) {
    bot_exception_handler(bot, message, function(){
        var self = this;
        var team_name = message.text.split(" ").slice(2).join(" ");
        loadSheet(self, function(){
            getTeams(self, function(){
                getCaptains(self, function(){
                    for(var ti in self.teams){
                        var team = self.teams[ti];
                        if(team.name == team_name){
                            bot.reply(message, prepareTeamCaptainMessage(team));
                            break;
                        }
                    }
                });
            });
        });
    });
});

controller.hears([
	'teams', 
	'team list'
],[
	'direct_mention', 
	'direct_message'
], function(bot,message) {
    bot_exception_handler(bot, message, function(){
        var self = this;
        loadSheet(self, function(){
            getTeams(self, function(){
                bot.reply(message, prepareTeamsMessage(self));
            });
        });
    });
});

/* team members */

function createOrGetMember(memberList, i){
    if(!memberList[i]){
        memberList[i] = {};
    }
    return memberList[i];
}

function getMembers(self, callback){
    self.members = [];
    self.sheet.getCells({
        "min-row": TEAM_START_ROW,
        "max-row": TEAM_END_ROW,
        "min-col": TEAM_NAME, 
        "max-col": BOARD_6_NAME,
    }, function(err, cells) {
        var num_cells = cells.length;
        var team_row = -1;
        for(var ci = 0; ci < num_cells; ++ci){
            var cell = cells[ci];
            if(cell.col == TEAM_NAME){
                if(cell.value.toUpperCase() == self.team_name.toUpperCase()){
                    team_row = cell.row;
                    break;
                }
            }
        }
        for(var ci = 0; ci < num_cells; ++ci){
            var cell = cells[ci];
            if(cell.row == team_row){
                var name = cell.value.replace("*", "");
                console.log(name);
                switch(cell.col){
                    case BOARD_1_NAME:
                    createOrGetMember(self.members, 0)["name"] = name;
                    break;
                    case BOARD_2_NAME:
                    createOrGetMember(self.members, 1)["name"] = name;
                    break;
                    case BOARD_3_NAME:
                    createOrGetMember(self.members, 2)["name"] = name;
                    break;
                    case BOARD_4_NAME:
                    createOrGetMember(self.members, 3)["name"] = name;
                    break;
                    case BOARD_5_NAME:
                    createOrGetMember(self.members, 4)["name"] = name;
                    break;
                    case BOARD_6_NAME:
                    createOrGetMember(self.members, 5)["name"] = name;
                    break;
                }
            }
        }
        callback();
    });
}

function prepareMembersResponse(self){
    var message = "The members of " + self.team_name + " are \n";
    self.members.forEach(function(member, index, array){
        message += "\tBoard " + (index+1) + ": " + member.name + " (" + member.rating + ")\n";
    });
    return message;
}

function playerRatingAsyncJob(team_member){
    return function(callback){
        getPlayerByName(team_member.name, function(error, player){
            if(player){
                getClassicalRating(player, function(rating){
                    team_member.rating = rating;
                    callback();
                });
            }else{
                console.error(JSON.stringify(error));
                callback("failed to get player: " + team_member.name);
            }
        });
    };
}

controller.hears([
	'team members'
],[
	'direct_mention', 
	'direct_message'
], function(bot, message) {
    bot_exception_handler(bot, message, function(){
        var self = this;
        self.team_name = message.text.split(" ").slice(2).join(" ");
        if(self.team_name && self.team_name != ""){
	    loadSheet(self, function(){
	        getMembers(self, function(){
	            if(self.members.length == 6){
                        async.series([
                            playerRatingAsyncJob(self.members[0]),
                            playerRatingAsyncJob(self.members[1]),
                            playerRatingAsyncJob(self.members[2]),
                            playerRatingAsyncJob(self.members[3]),
                            playerRatingAsyncJob(self.members[4]),
                            playerRatingAsyncJob(self.members[5]),
                        ], function(err){
                            if(!err){
                                bot.reply(message, prepareMembersResponse(self));
                            }else{
                                bot.reply(message, err);
                            }
                        });
                    }else{
                        bot.reply(message, "I could not find that team.");
                    }
                });
            });
        }else{
            bot.reply(message, "Which team did you say? [ team members <team-name> ]. Please try again.");
        }
    });
});

/* LICHESS STUFF */

function getPlayerByName(name, callback){
    var url = "http://en.lichess.org/api/user/" + name;
    fetch_url_into_json(url, callback);
}

function getClassicalRating(opp, callback){
  callback(opp.perfs.classical.rating);
}

/* welcome */

controller.on('user_channel_join', function(bot, message) {
    bot_exception_handler(bot, message, function(){
        if(message.channel == channels.getId("general")){
            bot.reply(message, "Everyone, please welcome the newest member of the " 
                             + "Lichess 45+45 League, <@" + message.user + ">!");
            
            bot.startPrivateConversation(message, function(err, convo){
                convo.say("Hi <@" + message.user + ">, \n" 
                        + "\tIt seems you are new here. " 
                        + "We are happy to have you join the Lichess 45+45 League.\n"
                        + "\tMy name is Chesster. I am a bot. " 
                        + "I was created to help moderate the league. " 
                        + "It is my job to welcome you and to share with you " 
                        + "some resources with which you should familiarize yourself.\n" 
                        + "\tPlease read our Starter Guide and Rules documents. " 
                        + "They will give you a better idea how this league works.\n" 
                        + "\tIf you have not already, I suggest downloading the Slack App: " 
                        + "https://slack.com/downloads so you can stay " 
                        + "connected with the league. It is the easiest way for most "
                        + "of us to communicate and you will find that many of us "
                        + "are active in this community every day. Make yourself at home.");
                convo.say(config.links.guide);
                convo.say(config.links.rules);
                convo.say("\tIf there is anything else I can help you with, do not hesitate to ask. " 
                        + "You can send me a direct message in this private channel. " 
                        + "Just say `commands` to see a list of ways that I can help you.\n" 
                        + "\tIf there is ANYTHING else, dont hesitate to reach out to the moderators. " 
                        + "We love to help out. Say `mods` to get a list.");
            });
        }
    });
});

function prepareStarterGuideMessage(){
    return "Here is everything you need to know... ";
}

function sayStarterGuide(convo){
    convo.say(prepareStarterGuideMessage());
    convo.say(config.links.guide);
}

controller.hears([
	'welcome', 
	'starter guide', 
	'player handbook'
], [
	'direct_mention', 
	'direct_message'
], function(bot,message) {
    bot_exception_handler(bot, message, function(){
        bot.reply(message, prepareStarterGuideMessage());
        bot.reply(message, config.links.guide);
    });
});

/* feedback */

controller.hears([
	"feedback"
], [
	"direct_mention"
], function(bot, message){
    bot_exception_handler(bot, message, function(){
        bot.reply(message, "As a computer, I am not great at understanding tone. Whether this was positive, negative, constructive or deconstructive feedback, I cannot tell. But regardless, I am quite glad you took the time to leave it for me. \n\nWith love and admiration,\nChesster.");
        var feedback_log = "Receieved new feedback:" + 
                           "\nMessage: " + JSON.stringify(message) + "\n\n";
       fs.appendFile("./feedback_log", feedback_log, function(err) {
            if(err) {
                console.log("failed to write to the file...")
                console.log(feedback_log);
                console.log(err);
                throw new Error("Failed to log feedback: " + feedback_log);
            }
        });
    });
});

controller.hears([
	'thanks'
], [
	'direct_mention', 
	'mention', 
	'direct_message'
], function(bot,message) {
    bot_exception_handler(bot, message, function(){
        bot.reply(message, "It is my pleasure to serve you!");
    });
});

/* registration */

function sayRegistrationMessage(convo){
    convo.say(prepareRegistrationMessage());
}

function prepareRegistrationMessage(){
    return "You can sign up for Season 3 here: " + config.links.registration;
}

controller.hears([
    "registration",
    "register",
    "sign up"
], [
    'direct_message',
    'direct_mention'
], function(bot, message){
    bot_exception_handler(bot, message, function(){
        bot.reply(message, prepareRegistrationMessage());
    });
});

/* challenges */

//http --form POST en.l.org/setup/friend?user=usernameOrId variant=1 clock=false time=60 increment=60 color=random 'Accept:application/vnd.lichess.v1+json'

controller.hears([
	'challenge'
], [
	'direct_mention', 
	'direct_message'
], function(bot,message) {
    bot_exception_handler(bot, message, function(){
    });
});

/* changelog */

controller.hears([
    "changelog",
], [
    'direct_message',
    'direct_mention'
], function(bot, message){
    bot_exception_handler(bot, message, function(){
        fs.readFile("./changelog", 'utf8', function(err, data) {
            if(err) {
                throw err;
            }else{
                bot.reply(message, data);
            }
        });
    });
});

/* source */

controller.hears([
    "source",
], [
    'direct_message',
    'direct_mention'
], function(bot, message){
    bot_exception_handler(bot, message, function(){
        bot.reply(message, config.links.source);
    });
});

/* board */

function getBoard(self, callback){
    self.players = [];
    var board_name = BOARD_1_NAME + ((self.board_number - 1) * 3);
    var board_rating = BOARD_1_RATING + ((self.board_number - 1) * 3);
    self.sheet.getCells({
        "min-row": TEAM_START_ROW,
        "max-row": TEAM_END_ROW, 
        "min-col": TEAM_NAME,
        "max-col": board_rating,
    }, function(err, cells) {
        var num_cells = cells.length;
        for(var ci = 0; ci < num_cells; ++ci){
            var cell = cells[ci];
            var team_number = cell.row - TEAM_START_ROW;
            var player = createOrGetMember(self.players, team_number);
            switch(cell.col){
                case TEAM_NAME:
                    player.team = cell.value;
                case board_name: 
                    player.name = cell.value.replace("*", "");    
                case board_rating:
                    player.rating = cell.value;
            }
        }
        callback();
    });
}

function prepareBoardResponse(self){
    var message = "Board " + self.board_number + " consists of... \n";
    self.players.sort(function(e1, e2){
        return e1.rating > e2.rating ? -1 : e1.rating < e2.rating ? 1 : 0;
    });
    self.players.forEach(function(member, index, array){
        message += "\t" + member.name + ": (Rating: " + member.rating + "; Team: " + member.team + ")\n";
    });
    return message;
}

controller.hears([
	'board'
],[
	'direct_mention', 
	'direct_message'
], function(bot, message) {
    bot_exception_handler(bot, message, function(){
        bot.startPrivateConversation(message, function (response, convo) {
            var self = this;
            self.board_number = parseInt(message.text.split(" ")[1]);
            if(self.board_number && !isNaN(self.board_number)){
                loadSheet(self, function(){
                    getBoard(self, function(){
                        convo.say(prepareBoardResponse(self));
                    });
                });
            }else{
                convo.say("Which board did you say? [ board <number> ]. Please try again.");
            }
        });
    });
});



/* Scheduling */

// Scheduling reply helpers

// Can't find the pairing
function scheduling_reply_missing_pairing(bot, message) {
    var user = "<@"+message.user+">";
    bot.reply(message, ":x: " + user + " I couldn't find your pairing. Please use a format like: @white v @black 04/16 @ 16:00");
}

// you are very close to the cutoff
function scheduling_reply_close_to_cutoff(bot, message, scheduling_options, white, black) {
    bot.reply(message, 
        ":heavy_exclamation_mark: @" + white.name + " " + "@" + black.name + " " + scheduling_options.warning_message
    );
}

// Game has been scheduled.
function scheduling_reply_scheduled(bot, message, results, white, black) {
    var whiteDate = results.date.clone().utcOffset(white.tz_offset/60);
    var blackDate = results.date.clone().utcOffset(black.tz_offset/60);
    var format = "YYYY-MM-DD @ HH:mm UTC";
    var friendly_format = "ddd @ HH:mm";
    var dates = [
        results.date.format(format) + " ",
        whiteDate.format(friendly_format) + " for " + white.name,
        blackDate.format(friendly_format) + " for " + black.name,
    ];
    date_formats  = dates.join("\n\t");

    bot.reply(message, 
        ":heavy_check_mark: @" + white.name + " (_white pieces_) vs " + "@" + black.name + " (_black pieces_) scheduled for: \n\t" + date_formats
    );
}


// Your game is out of bounds
function scheduling_reply_too_late(bot, message, scheduling_options) {
    var user = "<@"+message.user+">";
    bot.reply(message, ":x: " + user + " " + scheduling_options.late_message);
}

// can't find the users you menteiond
function scheduling_reply_cant_schedule_others(bot, message) {
    var user = "<@"+message.user+">";
    bot.reply(message, ":x: " + user + " you may not schedule games for other people. You may only schedule your own games.");
}

// can't find the users you menteiond
function scheduling_reply_cant_find_user(bot, message) {
    var user = "<@"+message.user+">";
    bot.reply(message, ":x: " + user + " I don't recognize one of the players you mentioned.");
}

// Scheduling will occur on any message
controller.on('ambient', function(bot, message) {
    bot_exception_handler(bot, message, function(){
        var channel = channels.byId[message.channel];
        if (!channel) {
            return;
        }
        var scheduling_options = config.scheduling[channel.name];
        if (!scheduling_options) {
            return;
        } 

        var is_potential_schedule = false;
        var references_slack_users = false;
        var has_pairing = false;

        var results = {
            white: '',
            black: ''
        };

        // Step 1. See if we can parse the dates
        try {
            results = spreadsheets.parse_scheduling(message.text, scheduling_options);
            is_potential_schedule = true;
        } catch (e) {
            if (e instanceof (spreadsheets.ScheduleParsingError)) {
            } else {
                throw e; // let others bubble up
            }
        }

        // Unless they included a date we can parse, ignore this message.
        if (!is_potential_schedule) {
            return;
        }

        // Step 2. See if we have valid named players
        var white = users.getByNameOrID(results.white);
        var black = users.getByNameOrID(results.black);
        if (white && black) {
            results.white = white.name;
            results.black = black.name;
            references_slack_users = true;
        }


        // Step 3. attempt to update the spreadsheet
        spreadsheets.update_schedule(
            config.service_account_auth,
            scheduling_options.key,
            scheduling_options.colname,
            scheduling_options.format,
            results,
            function(err, reversed) {
                if (err) {
                    if (err.indexOf && err.indexOf("Unable to find pairing.") == 0) {
                        has_pairing = false;
                    } else {
                        bot.reply(message, "Something went wrong. Notify @lakinwecker");
                        throw new Error("Error updating scheduling sheet: " + err);
                    }
                } else {
                    has_pairing = true;
                }
                if (reversed) {
                    var tmp = white;
                    white = black;
                    black = tmp;
                }

                if (!references_slack_users) {
                    scheduling_reply_cant_find_user(bot, message);
                    return;
                }
                var speaker = users.getByNameOrID(message.user);
                if (white.id != speaker.id && black.id != speaker.id) {
                    scheduling_reply_cant_schedule_others(bot, message);
                    return;
                }
                if (!has_pairing) {
                    scheduling_reply_missing_pairing(bot, message);
                    return;
                }
                if (results.out_of_bounds) {
                    scheduling_reply_too_late(bot, message, scheduling_options);
                    return;
                }
                if (results.warn) {
                    scheduling_reply_close_to_cutoff(bot, message, scheduling_options, white, black);
                }
                scheduling_reply_scheduled(bot, message, results, white, black);
            }
        );
    });
});



/* results parsing */

// results processing will occur on any message
controller.on('ambient', function(bot, message) {
    bot_exception_handler(bot, message, function(){
        var channel = channels.byId[message.channel];
        if (!channel) {
            return;
        }
        var results_options = config.results[channel.name];
        if (!results_options) {
            return;
        }
        try{
            var result = spreadsheets.parse_result(message.text);
     
            if(!result.white || !result.black || !result.result){
		return;
            }

            result.white = users.getByNameOrID(result.white.replace(/[\<\@\>]/g, ''));
            result.black = users.getByNameOrID(result.black.replace(/[\<\@\>]/g, ''));
            
            if(result.white.id != message.user && result.black.id != message.user){
                reply_permission_failure(bot, message);
                return;
            }

            //this could and probably should be improved at some point
            //this will require two requests to the spread sheet and
            //it can be done in one, but I am trying to reuse what 
            //I wrote before as simply as possibe for now

            //if a gamelink already exists, get it
            spreadsheets.fetch_pairing_gamelink(
                config.service_account_auth,
                results_options.key,
                results_options.colname,
                result,
                function(err, gamelink){
                    //if a gamelink is found, use it to acquire details and process them
                    if(!err && gamelink){
                        process_gamelink(
                            bot, 
                            message, 
                            gamelink, 
                            config.gamelinks[channel.name], 
                            result); //user specified result
                    }else{
                        //update the spreadsheet with result only
                        spreadsheets.update_result(
                            config.service_account_auth,
                            results_options.key,
                            results_options.colname,
                            result,
                            function(err, reversed){
                                if (err) {
                                    if (err.indexOf && err.indexOf("Unable to find pairing.") == 0) {
                                        result_reply_missing_pairing(bot, message);
                                    } else {
                                        bot.reply(message, "Something went wrong. Notify @endrawes0");
                                        throw new Error("Error updating scheduling sheet: " + err);
                                    }
                                } else {
                                    result_reply_updated(bot, message, result);
                                }
                            }
                        );
                    }
                }
            );

        }catch(e){
            //at the moment, we do not throw from inside the api - rethrow
            throw e;
        }
    });
});

function reply_permission_failure(bot, message){
    bot.reply(message, "Sorry, you do not have permissin to update that pairing.");
}

function result_reply_missing_pairing(bot, message){
    bot.reply(message, "Sorry, I could not find that pairing.");
}

function result_reply_updated(bot, message, result){
    bot.reply(message, "Got it. @" + result.white.name + " " + result.result + " @" + result.black.name);
}



/* game link parsing */

//given a gamelink_id, use the lichess api to get the game details
//pass the details to the callback as a JSON object
function fetch_game_details(gamelink_id, callback){
    fetch_url_into_json("http://en.lichess.org/api/game/" + gamelink_id, callback);
}

function fetch_url_into_json(url, callback){
    const http = require('http');
    http.get(url, (res) => {
        var body = "";
        res.on('data', function (chunk) {
            body += chunk;
        });
        res.on('end', () => {
            if(body != ""){
                var json = JSON.parse(body);
                if(json){
                   callback(undefined, json);
                }else{
                   callback("body was not a valid JSON object");
                }
            }else{
                callback("body was empty from url: " + url);
            }
        });
    }).on('error', (e) => {
        console.error(JSON.stringify(e));
        callback("failed to get a response from url: " + url);
    });
}

//verify the game meets the specified parameters in options
function validate_game_details(details, options){
    var result = {
        valid: true,
        reason: "",
    };
    if(details.rated != options.rated){
        //the game is not rated correctly
        result.valid = false;
        result.reason = "the game is " + ( options.rated ? "unrated." : "rated." );
    }else if( !details.clock || ( // no clock - unlimited or coorespondence
        details.clock && ( //clock
            details.clock.initial != options.clock.initial * 60 || // initial time
            details.clock.increment != options.clock.increment ) // increment
        ) 
    ){
        //the time control does not match options
        result.valid = false;
        result.reason = "the time control is incorrect."
    }else if(details.variant != options.variant){
        //the variant does not match
        result.valid = false;
        result.reason = "the variant should be standard."
    }else{
        //the link is too old or too new
        var extrema = spreadsheets.get_round_extrema(options);
        var game_start = moment.utc(details.timestamp);
        if(game_start.isBefore(extrema.start) || game_start.isAfter(extrema.end)){
            result.valid = false;
            result.reason = "the game was not played in the current round.";
        }
    }
    return result;
}

function gamelink_reply_invalid(bot, message, reason){
    bot.reply(message, "I am sorry, <@" + message.user + ">,  "
                     + "your post is *not valid* because "
                     + "*" + reason + "*");
    bot.reply(message, "If this was a mistake, please correct it and "
                     + "try again. If intentional, please contact one "
                     + "of the moderators for review. Thank you.");
}

function reply_generic_failure(bot, message, contact){
    bot.reply(message, "Something went wrong. Notify " + contact);
}

function gamelink_reply_unknown(bot, message){
    bot.reply(message, "Sorry, I could not find that game. Please verify your gamelink.");
}

function validate_user_result(details, result){
    //if colors are reversed, in the game link, we will catch that later
    //we know the players are correct or we would not already be here
    //the only way we can validate the result is if the order is 100% correct.
    var validity = {
        valid: true,
        reason: ""
    };
    if( details.winner && result.result == "1/2-1/2" ){
        //the details gave a winner but the user claimed draw
        validity.reason = "the user claimed a draw " 
                        + "but the gamelink specifies " + details.winner + " as the winner.";
        validity.valid = false;
   }else if( details.winner == "black" && result.result == "1-0"){
        //the details gave the winner as black but the user claimed white
        validity.reason = "the user claimed a win for white " 
                        + "but the gamelink specifies black as the winner.";
        validity.valid = false;
    }else if( details.winner == "white" && result.result == "0-1"){
        //the details gave the winner as white but the user claimed black
        validity.reason = "the user claimed a win for black " 
                        + "but the gamelink specifies white as the winner.";
        validity.valid = false;
    }else if( details.status == "draw" && result.result != "1/2-1/2" ){
        //the details gave a draw but the user did not claim a draw
        validity.reason = "the user claimed a decisive result " 
                        + "but the gamelink specifies a draw.";
        validity.valid = false;
    }
    return validity;
}

function process_gamelink(bot, message, gamelink, options, user_result){
    //get the gamelink id if one is in the message
    var result = spreadsheets.parse_gamelink(gamelink);
    if(!result.gamelink_id){
        //no gamelink found. we can ignore this message
        return;
    }
    //get the game details
    fetch_game_details(result.gamelink_id, function(error, details){
        //validate the game details vs the user specified result
        if(details){
            if(user_result){
                var validity = validate_user_result(details, user_result);
                if(!validity.valid){
                    gamelink_reply_invalid(bot, message, validity.reason);
                    return;
                }
            }
            process_game_details(bot, message, details, options);
        }else{
            console.error(JSON.stringify(error));
            bot.reply(message, "Sorry, I failed to get game details for " + gamelink + ". Try again later or reach out to a moderator to make the update manually.");
        }
    });
}

function process_game_details(bot, message, details, options){
    //if no details were found the link was no good
    if(!details){
        gamelink_reply_unknown(bot, message);
        return;
    }

    //verify the game meets the requirements of the channel we are in
    var validity = validate_game_details(details, options);
    if(!validity.valid){
        //game was not valid
        gamelink_reply_invalid(bot, message, validity.reason);
        return;
    }
    var result = {};
    //our game is valid
    //get players to update the result in the sheet
    var white = details.players.white;
    var black = details.players.black;
    result.white = users.getByNameOrID(white.userId);
    result.black = users.getByNameOrID(black.userId);
    result.gamelink_id = details.id;
 
    //get the result in the correct format
    if(details.status == "draw" || details.winner){
        if(details.winner == "black"){
            result.result = "0-1";
        }else if(details.winner == "white"){
            result.result = "1-0";
        }else{
            result.result = "1/2-1/2";
        }
    }else{
        result.result = "\u2694";
    }
    //gamelinks only come from played games, so ignoring forfeit result types

    //update the spreadsheet with results from gamelink
    spreadsheets.update_result(
        config.service_account_auth,
        options.key,
        options.colname,
        result,
        function(err, reversed){
            if (err) {
                if (err.indexOf && err.indexOf("Unable to find pairing.") == 0) {
                    result_reply_missing_pairing(bot, message);
                }else if(reversed){
                    gamelink_reply_invalid(bot, message, err);
                }else{
                    reply_generic_failure(bot, message, "@endrawes0");
                    throw new Error("Error updating scheduling sheet: " + err);
                }
            } else {
                result_reply_updated(bot, message, result);
            }
        }
    );
}

// gamelink processing will occur on any message
controller.on('ambient', function(bot, message) {
    bot_exception_handler(bot, message, function(){
        var channel = channels.byId[message.channel];
        if (!channel) {
            return;
        }
        //get the configuration for the channel
        var gamelinks_options = config.gamelinks[channel.name];
        if (!gamelinks_options) {
            //drop messages that are not in a gamelink channel
            return;
        }
        try{
            process_gamelink(bot, message, message.text, gamelinks_options);
        }catch(e){
            //at the moment, we do not throw from inside the api - rethrow
            throw e;
        }
    });
});
<|MERGE_RESOLUTION|>--- conflicted
+++ resolved
@@ -658,80 +658,19 @@
                 opponent = pairing.white;
             }
 
-            preparePairingCompetitorMessage(targetPlayer.name, tzOffset, opponent, color, pairing.scheduled_date, function(response) {
+            parsePairingResult(targetPlayer.name, tzOffset, opponent, color, pairing.scheduled_date, function(response) {
                 convo.say(response);
             });
         });
     });
 });
 
-<<<<<<< HEAD
-function preparePairingCompetitorMessage(targetPlayer, tzOffset, opponentName, color, date, callback) {
-
-    getPlayerByName(opponentName, function(opponentInfo) {
-        getClassicalRating(opponentInfo, function(rating) {
-
-            if (!date) {
-                callback(targetPlayer + " will play " + opponentName + "(" + rating + ").  The game is unscheduled.");
-            } else {
-                var localTime = date.utcOffset(tzOffset);
-                var localDateTimeString = localTime.format("dddd [at] HH:mm");
-                if (moment.utc().isAfter(localTime)) {
-                    // If the match took place in the past, display the date instead of the day
-                    localDateTimeString = localTime.format("MM/DD [at] HH:mm");
-                    callback(targetPlayer + " played " + opponentName + " (" + rating + ") on " + localDateTimeString + ".");
-                } else {
-                    // Otherwise display the time until the match
-                    var timeUntil = localTime.fromNow(true);
-                    callback(targetPlayer + " will play " + opponentName + " (" + rating + ") on " + localDateTimeString + " which is in " + timeUntil + ".");
-                }
-            }
-
-        });
-=======
-function uncaptain(playerName) {
-    return playerName.endsWith("*") ? playerName.substring(0, playerName.length - 1) : playerName;
-}
-
-function preparePairingCompetitorMessage(requesting_player, target_player, callback) {
-    var self = this;
-    loadSheet(self, function() {
-        parsePairingForRound(self.currentRound, requesting_player, target_player, callback);
-    });
-}
-
-function parsePairingForRound(roundSheet, requestingPlayer, targetPlayer, callback) {
-    var tzOffset = requestingPlayer.tz_offset / 60;
-
-    var targetPlayerName = targetPlayer.name.toLowerCase();
-    // The user was either WHITE or BLACK, so find him in one column
-    // and get his opponent's name from the other column
-    roundSheet.getRows({
-        limit: ROUND_ROW_LIMIT
-    }, function(err, rows) {
-        for (var i = 0; i < rows.length; i++) {
-            var cr = rows[i];
-
-            // Adjust for the possibility of checking the captain
-            if (uncaptain(cr.white).toLowerCase() === targetPlayerName) {
-                parsePairingResult(targetPlayer.name, tzOffset, cr.black, "white", cr.date, cr.time, callback);
-                return;
-            } else if (uncaptain(cr.black).toLowerCase() === targetPlayerName) {
-                parsePairingResult(targetPlayer.name, tzOffset, cr.white, "black", cr.date, cr.time, callback);
-                return;
-            } 
-        }
-
-        callback(targetPlayer.name + " is not playing in this round");
-    });
-}
-
 function getRatingString(rating){
     return ( rating ? " (" + rating + ")" : "" );
 }
 
 function formatPairingResult(details, callback){
-    var localTime = moment.utc(details.date + " " + details.time, "MM/DD HH:mm").utcOffset(details.tz_offset);
+    var localTime = details.date.utcOffset(details.tzOffset);
     var localDateTimeString = localTime.format("dddd [at] HH:mm");
     var player = details.player;
     var opponent = details.opponent;
@@ -751,19 +690,16 @@
     }
 }
 
-function parsePairingResult(player, tz_offset, opponent, color, date, time, callback) {
-
-    var opponentName = uncaptain(opponent);
+function parsePairingResult(player, tzOffset, opponentName, color, date, callback) {
     getPlayerByName(opponentName, function(error, opponent) {
         if(opponent){
             getClassicalRating(opponent, function(rating) {
                 formatPairingResult({
                     "player": player, 
-                    "tz_offset": tz_offset, 
+                    "tzOffset": tzOffset, 
                     "opponent": opponentName, 
                     "color": color, 
                     "date": date, 
-                    "time": time, 
                     "rating": rating, 
                 }, callback);
             });
@@ -771,14 +707,12 @@
             console.error(JSON.stringify(error));
             formatPairingResult({
                 "player": player,
-                "tz_offset": tz_offset,
+                "tzOffset": tzOffset,
                 "opponent": opponentName,
                 "color": color,
                 "date": date,
-                "time": time,
             }, callback);
         }
->>>>>>> dc0dc828
     });
 }
 
