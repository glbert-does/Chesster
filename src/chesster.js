// extlibs
var Q = require("q");
var _ = require("lodash");
var winston = require("winston");

// Our stuff
var league = require("./league.js");
var lichess = require('./lichess.js');
var slack = require('./slack.js');
<<<<<<< HEAD
var commands = require('./commands.js');

const errors = require('./errors.js');
errors.init();

=======
var subscription = require('./subscription.js');
>>>>>>> 2da0cd6f
const watcher = require('./watcher.js');
const games = require('./commands/games.js');
const availability = require("./commands/availability.js");
const nomination = require("./commands/nomination.js");
const scheduling = require("./commands/scheduling.js");
const leagueInfo = require("./commands/leagueInfo.js");
const onboarding = require("./commands/onboarding.js");
const playerInfo = require("./commands/playerInfo.js");
const subscription = require('./commands/subscription.js');

var users = slack.users;
var channels = slack.channels;

<<<<<<< HEAD
var SWORDS = '\u2694';
=======
/* exception handling */
/* later this will move it its own module */

function exception_handler(todo, on_error){
    try{
       todo();
    }catch(e){
        var error_log = "An error occurred:" +
            "\nDatetime: " + new Date() +
            "\nError: " + JSON.stringify(e) +
            "\nStack: " + e.stack;
        winston.error(error_log);
        if (on_error) {
            on_error();
        }
    }
}

function bot_exception_handler(bot, message, todo){
    exception_handler(todo, function(){
        winston.error("Message: " + JSON.stringify(message));
        bot.reply(message, "Something has gone terribly terribly wrong. Please forgive me.");
    });
}
>>>>>>> 2da0cd6f

/* static entry point */

var config_file = process.argv[2] || "../config/config.js"; 
var chesster = new slack.Bot({
    config_file: config_file
});

// A helper for a very common pattern
function directRequiresLeague(patterns, callback) {
    chesster.hears(
        {
            middleware: [slack.requiresLeague],
            patterns: patterns,
            messageTypes: ['direct_message', 'direct_mention']
        },
        callback
    );
}

/* league information */
directRequiresLeague(
    ['captain guidelines'],
    leagueInfo.directResponse('formatCaptainGuidelinesResponse')
);
directRequiresLeague(
    ['captains', 'captain list'],
    leagueInfo.dmResponse('formatCaptainsResponse')
);
directRequiresLeague(
    ["faq"],
    leagueInfo.directResponse('formatFAQResponse')
);
directRequiresLeague(
    ['notify mods', 'summon mods'],
    leagueInfo.directResponse('formatSummonModsResponse')
);
directRequiresLeague(
    ['^mods$', '^moderators$'],
    leagueInfo.directResponse('formatModsResponse')
);
directRequiresLeague(
    ['pairings'],
    leagueInfo.directResponse('formatPairingsLinkResponse')
);
directRequiresLeague(
    ['rules', 'regulations'],
    leagueInfo.directResponse('formatRulesLinkResponse')
);
directRequiresLeague(
    ['standings'],
    leagueInfo.directResponse('formatStandingsLinkResponse')
);
directRequiresLeague(
    ['^welcome$', 'starter guide', 'player handbook'],
    leagueInfo.directResponse('formatStarterGuideResponse')
);


/* availability */
chesster.hears(
    {
        middleware: [slack.withLeague],
        patterns: ['available', 'unavailable'],
        messageTypes: ['direct_message', 'direct_mention']
    },
    availability.updateAvailability
);



/* alternate assignment */
chesster.hears(
    {
        middleware: [slack.withLeagueByChannelName],
        patterns: ['^assign'],
        messageTypes: ['ambient']
    }, 
    availability.assignAlternate
);

/* alternate unassignment */
chesster.hears(
    {
        middleware: [slack.withLeagueByChannelName],
        patterns: ['^unassign'],
        messageTypes: ['ambient']
    }, 
    availability.unassignAlternate
);

/* game nomination */
chesster.hears(
    {
        middleware: [slack.requiresLeague],
        patterns: ['nomination'],
        messageTypes: ['direct_message']
    },
    nomination.nomination
);

/* rating */

chesster.hears(
    {
        patterns: [slack.appendPlayerRegex("rating", true)],
        messageTypes: ['direct_mention', 'direct_message']
    },
    playerInfo.playerRating
);

chesster.hears(
    {
        patterns: [
            slack.appendPlayerRegex("pairing", true)
        ],
        messageTypes: ['direct_mention', 'direct_message']
    },
    playerInfo.playerPairings(chesster.config)
);

/* commands */

function prepareCommandsMessage(){
    return "I will respond to the following commands when they are spoken to " + 
									  users.getIdString("chesster") + ": \n```" +
        "    [ starter guide ]              ! get the starter guide link; thanks GnarlyGoat!\n" +
        "    [ rules | regulations ]        ! get the rules and regulations.\n" + 
        "    [ pairing | pairing <player> ] ! get your (or given <player>) latest pairings with scheduled time\n" +
        "    [ pairings ]                   ! get pairings link\n" +
        "    [ standings ]                  ! get standings link\n" +
        "    [ commands | \n"  +
        "        command list ]             ! this list\n" +
        "    [ rating <player> ]            ! get the player's classical rating.\n" +
        "    [ captain guidelines ]         ! get the team captain guidelines\n" +
        "    [ mods (lonewolf)| \n"  +
        "        mod list (lonewolf)|       ! list the mods (without summoning)\n" +
        "        mods summon (lonewolf)]    ! summon the mods\n" +
        "    [ faq (lonewolf)]                        ! a document of frequently asked questions\n" + 
        "    [ registration | sign up ]     ! registration form to play in our league\n" +
        "    [ source ]                     ! github repo for Chesster \n" +
        "    [ subscription help ]          ! help for chesster's subscription system\n" +
        "    [ nomination <league> ]        ! get a private nomination link for <league>, {45|lonewolf}, of your choosing\n" +
        "```\n";
}

chesster.hears({
    patterns: ['commands', 'command list', '^help$'],
    messageTypes: ['direct_mention', 'direct_message']
},
function(bot,message) {
    bot.startPrivateConversation(message, function (response, convo) {
        convo.say(prepareCommandsMessage());
    });
});


/* welcome */

chesster.on({event: 'user_channel_join'}, onboarding.welcomeMessage(chesster.config));
chesster.hears(
    {
        middleware: [slack.requiresLeague, slack.requiresModerator],
        patterns: ['^welcome me'],
        messageTypes: ['direct_mention']
    },
    onboarding.welcomeMessage(chesster.config)
);

/* source */

chesster.hears(
    {
        patterns: "source",
        messageTypes: ['direct_message', 'direct_mention']
    },
    function(bot, message){
        bot.reply(message, chesster.config.links.source);
    }
);

/* Scheduling */


// Scheduling will occur on any message
chesster.on(
    {
        event: 'ambient',
        middleware: [slack.withLeagueByChannelName]
    },
    scheduling.ambientScheduling
);

/* results parsing */

// results processing will occur on any message
chesster.on(
    {
        event: 'ambient',
        middleware: [slack.withLeagueByChannelName]
    },
    games.ambientResults
);

/* game link parsing */

// gamelink processing will occur on any message
chesster.on(
    {
        event: 'ambient',
        middleware: [slack.withLeagueByChannelName]
    },
    games.ambientGamelinks
);

/* subscriptions */

chesster.hears(
    {
        patterns: ['^tell'],
        messageTypes: ['direct_message']
    },
    subscription.tellMeWhenHandler(chesster.config)
);

chesster.hears(
    {
        patterns: ['^subscription help$', '^unsubscribe$'],
        messageTypes: ['direct_message']
    },
    subscription.helpHandler(chesster.config)
);

chesster.hears(
    {
        patterns: ['^subscription list$'],
        messageTypes: ['direct_message']
    },
    subscription.listHandler(chesster.config)
);

chesster.hears(
    {
        patterns: [/^subscription remove (\d+)$/],
        messageTypes: ['direct_message']
    },
    subscription.removeHandler(chesster.config)
);

subscription.register(chesster, 'a-game-is-scheduled', subscription.formatAGameIsSscheduled);
subscription.register(chesster, 'a-game-starts', subscription.formatAGameStarts);
subscription.register(chesster, 'a-game-is-over', subscription.formatAGameIsOver);

//------------------------------------------------------------------------------
// Start the watcher.
watcher.watchAllLeagues(chesster);<|MERGE_RESOLUTION|>--- conflicted
+++ resolved
@@ -7,15 +7,10 @@
 var league = require("./league.js");
 var lichess = require('./lichess.js');
 var slack = require('./slack.js');
-<<<<<<< HEAD
-var commands = require('./commands.js');
 
 const errors = require('./errors.js');
 errors.init();
 
-=======
-var subscription = require('./subscription.js');
->>>>>>> 2da0cd6f
 const watcher = require('./watcher.js');
 const games = require('./commands/games.js');
 const availability = require("./commands/availability.js");
@@ -27,36 +22,6 @@
 const subscription = require('./commands/subscription.js');
 
 var users = slack.users;
-var channels = slack.channels;
-
-<<<<<<< HEAD
-var SWORDS = '\u2694';
-=======
-/* exception handling */
-/* later this will move it its own module */
-
-function exception_handler(todo, on_error){
-    try{
-       todo();
-    }catch(e){
-        var error_log = "An error occurred:" +
-            "\nDatetime: " + new Date() +
-            "\nError: " + JSON.stringify(e) +
-            "\nStack: " + e.stack;
-        winston.error(error_log);
-        if (on_error) {
-            on_error();
-        }
-    }
-}
-
-function bot_exception_handler(bot, message, todo){
-    exception_handler(todo, function(){
-        winston.error("Message: " + JSON.stringify(message));
-        bot.reply(message, "Something has gone terribly terribly wrong. Please forgive me.");
-    });
-}
->>>>>>> 2da0cd6f
 
 /* static entry point */
 
@@ -115,7 +80,6 @@
     leagueInfo.directResponse('formatStarterGuideResponse')
 );
 
-
 /* availability */
 chesster.hears(
     {
@@ -125,8 +89,6 @@
     },
     availability.updateAvailability
 );
-
-
 
 /* alternate assignment */
 chesster.hears(
