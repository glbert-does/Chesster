--- conflicted
+++ resolved
@@ -29,13 +29,8 @@
         'white': white,
         'black': black
     };
-<<<<<<< HEAD
     if(!_.isNil(leagueTag)){
-        request.parameters.leage = leagueTag;
-=======
-    if(!_.isNil(league_tag)){
-        options.parameters.league = league_tag;
->>>>>>> ab53eed6
+        options.parameters.league = leagueTag;
     }
 
     return http.fetchURLIntoJSON(request);
@@ -140,7 +135,6 @@
     });
 }
 
-<<<<<<< HEAD
 function getRoster(heltourConfig, leagueTag) {
     var request = heltourRequest(heltourConfig, "get_roster");
     request.parameters = {};
@@ -167,26 +161,21 @@
     return deferred.promise;
 }
 
-=======
 function getPrivateURL(heltourConfig, page, user){
-    var options = url.parse(heltourConfig.base_endpoint + "get_private_url/");
-    options.parameters = {
-        'league': heltourConfig.league_tag,
+    var request = heltourRequest(heltourConfig, "get_private_url");
+    request.parameters = {
+        'league': heltourConfig.leagueTag,
         'page': page,
         'user': user
     };
 
-    options.headers = {
-        'Authorization': 'Token ' + heltourConfig.token
-    };
-    return http.fetchURLIntoJSON(options).then(function(response){
+    return http.fetchURLIntoJSON(request).then(function(response){
         if(response["json"]["error"]){
             throw new Error(response["json"]["error"]);
         }
         return response["json"];
     });
 }
->>>>>>> ab53eed6
 
 module.exports.getPrivateURL = getPrivateURL;
 module.exports.findPairing = findPairing;
