'use strict'

//------------------------------------------------------------------------------
// Models for our locally stored data
//------------------------------------------------------------------------------
var Sequelize = require('sequelize');
var Q = require('q');
var AsyncLock = require('async-lock');


var exports = (function() {
    var _models = {};
    var _lockQueue = [];
    var _lock = new AsyncLock();

    //--------------------------------------------------------------------------
    // A lock that we can use to ensure that any writing to the database is 
    // finished before another writer starts.
    //
    // A donePromise will be passed into the deferred, this donePromise should
    // always be resolved when you are done with the database.
    //--------------------------------------------------------------------------
    function lock() {
        var lockDeferred = Q.defer();
        _lock.acquire("chesster", function() {
            var unlock = Q.defer();
            lockDeferred.resolve(unlock);
            return unlock.promise;
        });
        return lockDeferred.promise;
    }

    //--------------------------------------------------------------------------
    function defineModels(sequelize) {
        module.exports.LichessRating = sequelize.define('LichessRating', {
            id: {
                type: Sequelize.INTEGER,
                autoIncrement: true,
                primaryKey: true
            },
            lichessUserName: Sequelize.STRING, // Comes from lichess
            rating: {
                type: Sequelize.INTEGER, allowNull: true
            },
            lastCheckedAt: {
                type: Sequelize.DATE, allowNull: true
            }
        });
<<<<<<< HEAD
        var Subscription = sequelize.define('Subscription', {
            id: {
                type: Sequelize.INTEGER,
                autoIncrement: true,
                primaryKey: true
            },
            source: {
                type: Sequelize.STRING, unique: "sourceEventTargetIndex"
            },
            event: {
                type: Sequelize.String, unique: "sourceEventTargetIndex"
            },
            target: {
                type: Sequelize.String, unique: "sourceEventTargetIndex"
            },
        });
        return {
            LichessRating: LichessRating
        };
=======
>>>>>>> cfc0f71f
    }

    //--------------------------------------------------------------------------
    // Connection function that ensures we have a connection and the models
    // are defined.
    //
    // Parameters: config - the config option that contains the database
    //                      information.
    //--------------------------------------------------------------------------
    function connect(config) {
        var sequelize = new Sequelize(config.database, config.username, config.password, config);
        var deferred = Q.defer();
        return sequelize.authenticate().then(function() {
            defineModels(sequelize);
            deferred.resolve();
        }).catch(function(error) {
            console.error("Unable to connect to database: " + error);
            deferred.reject(error);
        });
        return deferred.promise;
    }
    return {
        connect: connect,
        lock: lock
    };
})();

module.exports = exports<|MERGE_RESOLUTION|>--- conflicted
+++ resolved
@@ -46,12 +46,14 @@
                 type: Sequelize.DATE, allowNull: true
             }
         });
-<<<<<<< HEAD
-        var Subscription = sequelize.define('Subscription', {
+        module.exports.Subscription = sequelize.define('Subscription', {
             id: {
                 type: Sequelize.INTEGER,
                 autoIncrement: true,
                 primaryKey: true
+            },
+            requester: {
+                type: Sequelize.STRING, unique: "sourceEventTargetIndex"
             },
             source: {
                 type: Sequelize.STRING, unique: "sourceEventTargetIndex"
@@ -63,11 +65,6 @@
                 type: Sequelize.String, unique: "sourceEventTargetIndex"
             },
         });
-        return {
-            LichessRating: LichessRating
-        };
-=======
->>>>>>> cfc0f71f
     }
 
     //--------------------------------------------------------------------------
