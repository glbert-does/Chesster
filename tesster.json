{
<<<<<<< HEAD
    "token":"xoxb-29213869793-O904kfsP7WyanN3ssxTPMH1X",
=======
    "token":"",
>>>>>>> 0478be23

    "service_account_auth": {
        "client_email": "chesster@chesster-lichess-4545-bot.iam.gserviceaccount.com",
        "private_key": "-----BEGIN PRIVATE KEY-----\nMIIEvgIBADANBgkqhkiG9w0BAQEFAASCBKgwggSkAgEAAoIBAQCOvIAAs5O3oGMM\nNQ+JQCmFHWlDwdMDji3mlIm8ZqilZQ2+NpaD+vdwdXuerXHZd2TNUonmmyf7G7wp\npP/siMaOwLqPU1pzNOOBTSUHR1/9KRmeV8YaABR7oV4gX040pqpzjxR23aH4uHrU\nrUbFtnuJi+n/YiyWnWf9s0myxYW8S3WKMuq16NgjnjjIyRZEoXY3Kkv644TLQMpb\nqgiksxT6iSzQ3AJv8q2Mnsc14Tlnw65QPiqOJm8qB1AUvEoOiPRgtVl/B38VebuG\nIn/L5MAl4d8zo0HIGkT6C8vzV1Z+lOltGG0sbJ64bAdHD3keuI8qwvh4JW4oUzDV\n2qLVNwHHAgMBAAECggEAAoj+jQSjfwNuPu1CVWG6Ww7mq7lpkgqYbhv9Rkdcf3OI\nBvTZP4bZljm/9FWITCB+vdbVdC8VSrR3ZxXzJbRYMnjh12HXnWw3Djjci4CNB+YO\n+mz8q8GMm5WGInUO4oiDRoIoDuRo2A4OwHBDbYeMMik2Ar8vo40wJ6VjjbVMZse5\nh0a2+Yr1d9kzR4vsCNkHsDXcDYJD76z13rMkgyUlF52OWDKbw+Dcp+yzuTvTKg2I\nREz+HoGvj27QCNzeRfr4EdWcFaGorBKx7O542AkjgVpF++MHkYTcnGNywri1e9J7\nUEp8QQJo9GLGk9aOEdDPhl6oWUv4/oYcYKcFvtIBgQKBgQDGIPz4q5thpAzx1i3v\nDexS/bWJNwIhNMU/6tckrmYlECtsLYfBOXfT4Rj401T73Wc7U/dFQ+IKKQIcmKSn\nHPakT9/0k8r3q1NazQRB6TcdkNCf5Fl+JBMtluwyQHhhwIjtLAn/H3Y8LykbM57E\nzBbO7z5eMOdyMzNmWGNvmnR9MQKBgQC4bY5NeZo3a6BsnJGRfbstgiICPog4De2Q\nrGwizJbIKR+9nPYh4CEANHYMa3HC2IDjL+daZ1dLPvV7sY6W4XaXJZPfXhjVVEvE\nNtTVhsA11AQyhLp9JF95pDXH2NDV1c6YPEMX8t1SFhOlH4HhG3SXEM+pPl/KJNN/\nGxGBHqnQdwKBgBcY0WTL3JlNXpTyuvgbT2l9WiRc3UqxtCz3W41TJ2U6tVUvGZxU\n7rssipS3TjjuXpJz/2d7umYk0bIzuT4iCj6tcRY6BHdK6bS0IcLtRReVQjzhie1C\nl1nBNlfFXENJBq1fbOro6AesF8asBd47TI1jJookeVa+0UclFrJz9xCBAoGBAIST\nRLNO0dw7AwRwfHgQ4Ofy3w2r8/IPmRHh0I4ncdCLN2Tvm0N4wWBLVfzRk+KUDfrC\nqdWj6e2OYZs8ZRrzEnPOsIDmPIXF5f0zyUWBa1SGh0nlfcWNyxA/SeXSZzUAUFXB\nJB3oGM70TcTqZEv0l5gsnoqz6tn+JQb+51NhPoM7AoGBAKdoHCa5rwNBsfrivSWy\nVRdMsM8mzoR+h/ePdKdrP+nx2HRTII9ZNcEdDugsoZiQn4RJggCCtXxNYtxA/r+N\nwZS441ydZntVCHapFKHidv7msq1myfLFwpOV9Mk6hNpwhyFar4I99y5epSnRuBxi\nFfU0fueKWBULnB+XAiAucIJJ\n-----END PRIVATE KEY-----\n"
    },
    "scheduling": {
        "unstable_bot-lonewolf2": {
            "key": "1xBofd1bFIB4OBUOErWqFWTjTc0dFuTf6WlHxZf3FbIU",
            "colname": "gamescheduledingmt",
            "extrema": {
                "iso_weekday": 1,
                "hour": 22,
                "minute": 0,
                "warning_hours": 1
            },
            "warning_message": "Hi! Glad you got your game scheduled. Be warned though - it's cutting it pretty close to deadline! Please be on time and prompt with your game time, the league depends on it! Thanks, and if you have any questions, please contact the moderators.",
            "late_message": "Hi! Sorry, that time you posted is not an acceptable time. We need all games to end by 23:00 GMT on Monday, and we believe if you start then, you won't be done then! Please try and find a better time, and if you cannot, please contact the moderators.",
            "format": "MM/DD HH:mm"
        },
        "unstable_bot2": {
            "key": "1BeRN76zaB_uCCrCra2yTEEw_r6C5_b8P59aN_BrJsyA",
            "colname": "time (mm/dd @ hh:mm*)",
            "extrema": {
                "iso_weekday": 1,
                "hour": 11,
                "minute": 0,
                "warning_hours": 1
            },
            "warning_message": "Hi! Glad you got your game scheduled. Be warned though - it's cutting it pretty close to deadline! Please be on time and prompt with your game time, the league depends on it! Thanks, and if you have any questions, please contact the moderators.",
            "late_message": "Hi! Sorry, that time you posted is not an acceptable time. We need all games to end by 12:00 GMT on Monday, and we believe if you start then, you won't be done then! Please try and find a better time, and if you cannot, please contact the moderators.",
            "format": "MM/DD @ HH:mm"
        }
    },
    "results": {
        "unstable_bot": {
            "key": "1BeRN76zaB_uCCrCra2yTEEw_r6C5_b8P59aN_BrJsyA",
            "colname": "result"
        }
    },
    "links": {
        "rules": "https://lichess4545.slack.com/files/parrotz/F0D7RD88L/lichess4545leaguerulesregulations",
        "team": "https://lichess4545.slack.com/files/mrlegilimens/F0VNACY64/lichess4545season3-graphs",
        "lone-wolf": "https://docs.google.com/spreadsheets/d/1p8RMKSKDryavipF5RzNOxIhonK5lOf6OkQPtpkzCRng",
        "guide": "http://bit.ly/1MW9YJ4",
        "captains": "https://lichess4545.slack.com/files/endrawes0/F0V3SPE90/guidelinesforlichess4545teamcaptains2.doc",
        "registration": "https://docs.google.com/a/georgetown.edu/forms/d/1u-fjOm1Mouz8J7WAsPhB1CJpB3k10FSp4-fZ-bwvykY/viewform",
        "source": "https://github.com/endrawes0/Chesster"
    }
}<|MERGE_RESOLUTION|>--- conflicted
+++ resolved
@@ -1,9 +1,5 @@
 {
-<<<<<<< HEAD
-    "token":"xoxb-29213869793-O904kfsP7WyanN3ssxTPMH1X",
-=======
     "token":"",
->>>>>>> 0478be23
 
     "service_account_auth": {
         "client_email": "chesster@chesster-lichess-4545-bot.iam.gserviceaccount.com",
